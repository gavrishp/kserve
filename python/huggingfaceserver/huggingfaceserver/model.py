--- conflicted
+++ resolved
@@ -109,11 +109,7 @@
                 self.vllm_engine_args.tensor_parallel_size = torch.cuda.device_count()
                 self.vllm_engine = AsyncLLMEngine.from_engine_args(self.vllm_engine_args)
                 self.ready = True
-<<<<<<< HEAD
-                return True
-=======
                 return self.ready
->>>>>>> a4eda838
 
         if not self.task:
             self.task = self.infer_task_from_model_architecture(model_id_or_path)
